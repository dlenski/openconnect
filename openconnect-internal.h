--- conflicted
+++ resolved
@@ -373,12 +373,9 @@
 	int old_esp_maxseq;
 	struct esp esp_in[2];
 	struct esp esp_out;
-<<<<<<< HEAD
-	in_addr_t esp_magic; /* GlobalProtect magic ping address (network-endian) */
-=======
 	int enc_key_len;
 	int hmac_key_len;
->>>>>>> 4aeff139
+	in_addr_t esp_magic; /* GlobalProtect magic ping address (network-endian) */
 
 	int tncc_fd; /* For Juniper TNCC */
 	const char *csd_xmltag;
