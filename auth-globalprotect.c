--- conflicted
+++ resolved
@@ -34,17 +34,10 @@
  *       - "challenge" (2FA) password, along with form name in auth_id
  *       - cookie from external authentication flow (INSTEAD OF password)
  *
-<<<<<<< HEAD
  * This function steals the value of auth_id and prompt and username for
- * use in the auth form.
- */
-static struct oc_auth_form *auth_form(struct openconnect_info *vpninfo, char *prompt, char *auth_id, char *username)
-=======
- * This function steals the value of auth_id and prompt for
  * use in the auth form; pw_or_cookie_field is NOT stolen.
  */
-static struct oc_auth_form *auth_form(struct openconnect_info *vpninfo, char *prompt, char *auth_id, char *pw_or_cookie_field)
->>>>>>> 7a6d32c2
+static struct oc_auth_form *auth_form(struct openconnect_info *vpninfo, char *prompt, char *auth_id, char *username, char *pw_or_cookie_field)
 {
 	static struct oc_auth_form *form;
 	static struct oc_form_opt *opt, *opt2;
@@ -320,11 +313,7 @@
 	}
 #endif
 
-<<<<<<< HEAD
-	form = auth_form(vpninfo, prompt, auth_id, NULL);
-=======
-	form = auth_form(vpninfo, prompt, auth_id, pw_or_cookie_field);
->>>>>>> 7a6d32c2
+	form = auth_form(vpninfo, prompt, auth_id, NULL, pw_or_cookie_field);
 	if (!form)
 		return -ENOMEM;
 
@@ -378,11 +367,7 @@
 			char *username = form->opts ? form->opts->_value : NULL;
 			form->opts->_value = NULL;
 			free_auth_form(form);
-<<<<<<< HEAD
-			form = auth_form(vpninfo, prompt, auth_id, username);
-=======
-			form = auth_form(vpninfo, prompt, auth_id, pw_or_cookie_field);
->>>>>>> 7a6d32c2
+			form = auth_form(vpninfo, prompt, auth_id, username, pw_or_cookie_field);
 			if (!form)
 				return -ENOMEM;
 		} else if (portal && result == 0) {
