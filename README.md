--- conflicted
+++ resolved
@@ -10,14 +10,10 @@
          * [Building from source on Linux](#building-from-source-on-linux)
          * [Building on the Mac](#building-on-the-mac)
       * [Connecting](#connecting)
-<<<<<<< HEAD
-      * [Docker](#docker)
-      * [Portal vs. gateway servers](#portal-vs-gateway-servers)
-=======
+        * [Docker](#docker)
         * [Portal vs. gateway servers](#portal-vs-gateway-servers)
         * [HIP report submission](#hip-report-submission)
       * [TODO](#todo)
->>>>>>> 5691d958
 
 # What is this?
 
@@ -105,6 +101,32 @@
 * TLS/SSL client certificate (include `--certificate cert_with_privkey.pem` if your VPN requires a _client_ certificate and private key)
 
 I'd welcome feedback on how to support other authentication methods in use with GlobalProtect.
+
+### Docker
+
+Building an openconnect Docker image is as easy as:
+
+```sh
+$ docker build -t openconnect .
+```
+
+Then, you can run that docker image as a container:
+
+```sh
+$ docker run -ti openconnect
+/openconnect# ./openconnect --protocol=gp server.company.com 
+```
+
+But that'll restrict the use of the tunnel to *inside* the container,
+and maybe you want to use it system-wide. For that, you'll need a
+privileged container making use of the host (you computer) network:
+
+```sh
+$ docker run -ti --rm --privileged --net=host openconnect
+/openconnect# ./openconnect --protocol=gp server.company.com
+```
+Leave that container running, open another terminal, and you'll see a
+newly created tun connection for your whole system to use.
 
 ### HIP report submission
 
@@ -135,41 +157,11 @@
 must output the HIP report to standard output and exit successfully
 (status code 0).
 
-<<<<<<< HEAD
-## Docker
-
-Building an openconnect Docker image is as easy as:
-
-```sh
-$ docker build -t openconnect .
-```
-
-Then, you can run that docker image as a container:
-
-```sh
-$ docker run -ti openconnect
-/openconnect# ./openconnect --protocol=gp server.company.com 
-```
-
-But that'll restrict the use of the tunnel to *inside* the container,
-and maybe you want to use it system-wide. For that, you'll need a
-privileged container making use of the host (you computer) network:
-
-```sh
-$ docker run -ti --rm --privileged --net=host openconnect
-/openconnect# ./openconnect --protocol=gp server.company.com
-```
-Leave that container running, open another terminal, and you'll see a
-newly created tun connection for your whole system to use.
-
-## Portal vs. gateway servers
-=======
 An example [`hipreport.sh`](hipreport.sh) script is included in the
 repository.  Depending on how picky your GlobalProtect VPN is, it may
 be necessary to spoof or alter some of the parameters of the HIP
 report to match your GlobalProtect VPN's expectations as to its
 contents.
->>>>>>> 5691d958
 
 ### Portal vs. gateway servers
 
